--- conflicted
+++ resolved
@@ -65,18 +65,13 @@
     # we need to do batch queries in order to not get throttled by the mygene servers
     log.info("Querying mygene servers for gene annotations")
     if use_ens_id:
-<<<<<<< HEAD
-        results = mg.getgenes(genes, species="human",
-                               fields=['ensembl.gene','genomic_pos','symbol','ensembl.type_of_gene','alias']) 
-=======
-        results = mg.querymany(genes, scopes='ensembl.gene', verbose=False,
-                               fields='ensembl.gene,genomic_pos,symbol,ensembl.type_of_gene,alias', species="human")
->>>>>>> aa390227
+        results = mg.querymany(genes, scopes="ensembl.gene", verbose=False,
+                               fields="ensembl.gene,genomic_pos,symbol,ensembl.type_of_gene,alias", species="human")
     else:
         # a lot of older gene expression datasets have outdated symbols. include
         # alias here to help match them up with ens-id
-        results = mg.querymany(genes, scopes='symbol,alias', verbose=False,
-                               fields='ensembl.gene,genomic_pos,symbol,ensembl.type_of_gene,alias', species="human")
+        results = mg.querymany(genes, scopes="symbol,alias", verbose=False,
+                               fields="ensembl.gene,genomic_pos,symbol,ensembl.type_of_gene,alias", species="human")
 
     res_map = defaultdict(list)
     for result in results:
